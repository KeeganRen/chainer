#!/usr/bin/env python
"""Sample script of recurrent neural network language model.

This code is ported from following implementation written in Torch.
https://github.com/tomsercu/lstm

"""
from __future__ import print_function
import argparse
import collections
import math

import six

import chainer
from chainer import datasets
import chainer.functions as F
import chainer.links as L
from chainer import optimizers
from chainer import serializers
from chainer.trainer import extensions
from chainer.utils import summary

<<<<<<< HEAD

class ParallelSequentialLoader(chainer.Dataset):

    """Data adapter that loads words starting from multiple points in parallel.
    """
    def __init__(self, baseset, batchsize):
        self._baseset = baseset
        self._batchsize = batchsize
        self._gap = len(self._baseset) // batchsize

    def __len__(self):
        return len(self._baseset)

    def __getitem__(self, i):
        index = i % self._batchsize * self._gap + i // self._batchsize
        return self._baseset[index]


class RNNLM(chainer.Chain):

    """Recurrent neural net language model for Penn Tree Bank corpus.

    This is an example of deep LSTM networks for inputs of infinite lenghts.

    """
    def __init__(self, n_vocab, n_units, train=True):
        super(RNNLM, self).__init__(
            embed=L.EmbedID(n_vocab, n_units),
            l1=L.LSTM(n_units, n_units),
            l2=L.LSTM(n_units, n_units),
            l3=L.Linear(n_units, n_vocab),
        )
        self.train = train

    def reset_state(self):
        self.l1.reset_state()
        self.l2.reset_state()

    def __call__(self, x):
        h0 = self.embed(x)
        h1 = self.l1(F.dropout(h0, train=self.train))
        h2 = self.l2(F.dropout(h1, train=self.train))
        y = self.l3(F.dropout(h2, train=self.train))
        return y


def compute_perplexity(means):
    for name_to_mean in means.values():
        if 'loss' not in name_to_mean:
            continue
        perplexity = math.exp(name_to_mean['loss'])
        name_to_mean['perplexity'] = perplexity


def evaluation_prepare(model):
    model.predictor.train = False
    model.predictor.reset_state()


class TruncatedBPTTUpdater(chainer.trainer.Updater):

    def __init__(self, sequence_len):
        self.loss = 0
        self.count = 0
        self._sequence_len = sequence_len

    def __call__(self, inputs, model, optimizer):
        x, t = inputs
        ret = {}

        self.loss += model(chainer.Variable(x), chainer.Variable(t))
        self.count += 1
        if self.count % self._sequence_len == 0:  # Run truncated BPTT
            model.zerograds()
            self.loss.backward()
            self.loss.unchain_backward()  # truncate
            optimizer.update()

            ret['loss'] = self.loss.data / self._sequence_len
            self.loss = 0

        return ret


class ResetState(chainer.trainer.Extension):
    def __init__(self, target):
        self.target = target

    def __call__(self, **kwargs):
        self.target.reset_state()


def main():
    parser = argparse.ArgumentParser()
    parser.add_argument('--resume', '-r', default='',
                        help='Resume the training from snapshot')
    parser.add_argument('--gpu', '-g', default=-1, type=int,
                        help='GPU ID (negative value indicates CPU)')
    args = parser.parse_args()

    batchsize = 20
    sequence_len = 35

    trainset = ParallelSequentialLoader(
        datasets.PTBWordsTraining(), batchsize)
    valset = datasets.PTBWordsValidation()

    model = L.Classifier(RNNLM(valset.n_vocab, 650))
    model.compute_accuracy = False  # we only want the perplexity
    if args.gpu >= 0:
        model.to_gpu(args.gpu)

    trainer = chainer.Trainer(
        trainset, model, optimizers.SGD(lr=1),
        updater=TruncatedBPTTUpdater(sequence_len), batchsize=batchsize,
        epoch=39, device=args.gpu)
    trainer.optimizer.add_hook(chainer.optimizer.GradientClipping(5))

    trainer.extend(extensions.Evaluator(
        valset, model, prepare=evaluation_prepare, device=args.gpu))

    trainer.extend(extensions.PrintResult(
        trigger=(250, 'iteration'), postprocess=compute_perplexity))
    trainer.extend(extensions.Snapshot())

    if args.resume:
        serializers.load_npz(args.resume, trainer)
    trainer.run(out='result')


if __name__ == '__main__':
    main()
=======
import net


parser = argparse.ArgumentParser()
parser.add_argument('--initmodel', '-m', default='',
                    help='Initialize the model from given file')
parser.add_argument('--resume', '-r', default='',
                    help='Resume the optimization from snapshot')
parser.add_argument('--gpu', '-g', default=-1, type=int,
                    help='GPU ID (negative value indicates CPU)')
parser.add_argument('--epoch', '-e', default=39, type=int,
                    help='number of epochs to learn')
parser.add_argument('--unit', '-u', default=650, type=int,
                    help='number of units')
parser.add_argument('--batchsize', '-b', type=int, default=20,
                    help='learning minibatch size')
parser.add_argument('--bproplen', '-l', type=int, default=35,
                    help='length of truncated BPTT')
parser.add_argument('--gradclip', '-c', type=int, default=5,
                    help='gradient norm threshold to clip')
parser.add_argument('--test', dest='test', action='store_true')
parser.set_defaults(test=False)

args = parser.parse_args()
xp = cuda.cupy if args.gpu >= 0 else np

n_epoch = args.epoch   # number of epochs
n_units = args.unit  # number of units per layer
batchsize = args.batchsize   # minibatch size
bprop_len = args.bproplen   # length of truncated BPTT
grad_clip = args.gradclip    # gradient norm threshold to clip

# Prepare dataset (preliminary download dataset by ./download.py)
vocab = {}


def load_data(filename):
    global vocab, n_vocab
    words = open(filename).read().replace('\n', '<eos>').strip().split()
    dataset = np.ndarray((len(words),), dtype=np.int32)
    for i, word in enumerate(words):
        if word not in vocab:
            vocab[word] = len(vocab)
        dataset[i] = vocab[word]
    return dataset

train_data = load_data('ptb.train.txt')
if args.test:
    train_data = train_data[:100]
valid_data = load_data('ptb.valid.txt')
if args.test:
    valid_data = valid_data[:100]
test_data = load_data('ptb.test.txt')
if args.test:
    test_data = test_data[:100]

print('#vocab =', len(vocab))

# Prepare RNNLM model, defined in net.py
lm = net.RNNLM(len(vocab), n_units)
model = L.Classifier(lm)
model.compute_accuracy = False  # we only want the perplexity
for param in model.params():
    data = param.data
    data[:] = np.random.uniform(-0.1, 0.1, data.shape)
if args.gpu >= 0:
    cuda.get_device(args.gpu).use()
    model.to_gpu()

# Setup optimizer
optimizer = optimizers.SGD(lr=1.)
optimizer.setup(model)
optimizer.add_hook(chainer.optimizer.GradientClipping(grad_clip))

# Init/Resume
if args.initmodel:
    print('Load model from', args.initmodel)
    serializers.load_npz(args.initmodel, model)
if args.resume:
    print('Load optimizer state from', args.resume)
    serializers.load_npz(args.resume, optimizer)


def evaluate(dataset):
    # Evaluation routine
    evaluator = model.copy()  # to use different state
    evaluator.predictor.reset_state()  # initialize state

    sum_log_perp = 0
    for i in six.moves.range(dataset.size - 1):
        x = chainer.Variable(xp.asarray(dataset[i:i + 1]), volatile='on')
        t = chainer.Variable(xp.asarray(dataset[i + 1:i + 2]), volatile='on')
        loss = evaluator(x, t)
        sum_log_perp += loss.data
    return math.exp(float(sum_log_perp) / (dataset.size - 1))


# Learning loop
whole_len = train_data.shape[0]
jump = whole_len // batchsize
cur_log_perp = xp.zeros(())
epoch = 0
start_at = time.time()
cur_at = start_at
accum_loss = 0
batch_idxs = list(range(batchsize))
print('going to train {} iterations'.format(jump * n_epoch))

for i in six.moves.range(jump * n_epoch):
    x = chainer.Variable(xp.asarray(
        [train_data[(jump * j + i) % whole_len] for j in batch_idxs]))
    t = chainer.Variable(xp.asarray(
        [train_data[(jump * j + i + 1) % whole_len] for j in batch_idxs]))
    loss_i = model(x, t)
    accum_loss += loss_i
    cur_log_perp += loss_i.data

    if (i + 1) % bprop_len == 0:  # Run truncated BPTT
        model.zerograds()
        accum_loss.backward()
        accum_loss.unchain_backward()  # truncate
        accum_loss = 0
        optimizer.update()

    if (i + 1) % 10000 == 0:
        now = time.time()
        throuput = 10000. / (now - cur_at)
        perp = math.exp(float(cur_log_perp) / 10000)
        print('iter {} training perplexity: {:.2f} ({:.2f} iters/sec)'.format(
            i + 1, perp, throuput))
        cur_at = now
        cur_log_perp.fill(0)

    if (i + 1) % jump == 0:
        epoch += 1
        print('evaluate')
        now = time.time()
        perp = evaluate(valid_data)
        print('epoch {} validation perplexity: {:.2f}'.format(epoch, perp))
        cur_at += time.time() - now  # skip time of evaluation

        if epoch >= 6:
            optimizer.lr /= 1.2
            print('learning rate =', optimizer.lr)

    sys.stdout.flush()

# Evaluate on test dataset
print('test')
test_perp = evaluate(test_data)
print('test perplexity:', test_perp)

# Save the model and the optimizer
print('save the model')
serializers.save_npz('rnnlm.model', model)
print('save the optimizer')
serializers.save_npz('rnnlm.state', optimizer)
>>>>>>> ccdb9687
<|MERGE_RESOLUTION|>--- conflicted
+++ resolved
@@ -7,7 +7,6 @@
 """
 from __future__ import print_function
 import argparse
-import collections
 import math
 
 import six
@@ -21,7 +20,6 @@
 from chainer.trainer import extensions
 from chainer.utils import summary
 
-<<<<<<< HEAD
 
 class ParallelSequentialLoader(chainer.Dataset):
 
@@ -116,20 +114,35 @@
 
 def main():
     parser = argparse.ArgumentParser()
+    parser.add_argument('--batchsize', '-b', type=int, default=20,
+                        help='learning minibatch size')
+    parser.add_argument('--bproplen', '-l', type=int, default=35,
+                        help='length of truncated BPTT')
+    parser.add_argument('--epoch', '-e', default=39, type=int,
+                        help='number of epochs to learn')
+    parser.add_argument('--gradclip', '-c', type=int, default=5,
+                        help='gradient norm threshold to clip')
+    parser.add_argument('--gpu', '-g', default=-1, type=int,
+                        help='GPU ID (negative value indicates CPU)')
     parser.add_argument('--resume', '-r', default='',
                         help='Resume the training from snapshot')
-    parser.add_argument('--gpu', '-g', default=-1, type=int,
-                        help='GPU ID (negative value indicates CPU)')
+    parser.add_argument('--test', dest='test', action='store_true')
+    parser.set_defaults(test=False)
+    parser.add_argument('--unit', '-u', default=650, type=int,
+                        help='number of units')
     args = parser.parse_args()
 
-    batchsize = 20
-    sequence_len = 35
+    batchsize = args.batchsize
+    sequence_len = args.bproplen
 
-    trainset = ParallelSequentialLoader(
-        datasets.PTBWordsTraining(), batchsize)
+    train_baseset = datasets.PTBWordsTraining()
     valset = datasets.PTBWordsValidation()
+    if args.test:
+        train_baseset = datasets.SubDataset(train_baseset, 0, 100)
+        valset = datasets.SubDataset(valset, 0, 100)
+    trainset = ParallelSequentialLoader(train_baseset, batchsize)
 
-    model = L.Classifier(RNNLM(valset.n_vocab, 650))
+    model = L.Classifier(RNNLM(valset.n_vocab, args.unit))
     model.compute_accuracy = False  # we only want the perplexity
     if args.gpu >= 0:
         model.to_gpu(args.gpu)
@@ -137,8 +150,9 @@
     trainer = chainer.Trainer(
         trainset, model, optimizers.SGD(lr=1),
         updater=TruncatedBPTTUpdater(sequence_len), batchsize=batchsize,
-        epoch=39, device=args.gpu)
-    trainer.optimizer.add_hook(chainer.optimizer.GradientClipping(5))
+        epoch=args.epoch, device=args.gpu)
+    trainer.optimizer.add_hook(chainer.optimizer.GradientClipping(
+        args.gradclip))
 
     trainer.extend(extensions.Evaluator(
         valset, model, prepare=evaluation_prepare, device=args.gpu))
@@ -151,165 +165,13 @@
         serializers.load_npz(args.resume, trainer)
     trainer.run(out='result')
 
+    print('evaluating on test set...')
+    testset = datasets.PTBWordsTest()
+    evaluator = extensions.Evaluator(
+        testset, model, prepare=evaluation_prepare, device=args.gpu)
+    result = evaluator(trainer)
+    print('test perplexity:', math.exp(float(result['loss'])))
+
 
 if __name__ == '__main__':
-    main()
-=======
-import net
-
-
-parser = argparse.ArgumentParser()
-parser.add_argument('--initmodel', '-m', default='',
-                    help='Initialize the model from given file')
-parser.add_argument('--resume', '-r', default='',
-                    help='Resume the optimization from snapshot')
-parser.add_argument('--gpu', '-g', default=-1, type=int,
-                    help='GPU ID (negative value indicates CPU)')
-parser.add_argument('--epoch', '-e', default=39, type=int,
-                    help='number of epochs to learn')
-parser.add_argument('--unit', '-u', default=650, type=int,
-                    help='number of units')
-parser.add_argument('--batchsize', '-b', type=int, default=20,
-                    help='learning minibatch size')
-parser.add_argument('--bproplen', '-l', type=int, default=35,
-                    help='length of truncated BPTT')
-parser.add_argument('--gradclip', '-c', type=int, default=5,
-                    help='gradient norm threshold to clip')
-parser.add_argument('--test', dest='test', action='store_true')
-parser.set_defaults(test=False)
-
-args = parser.parse_args()
-xp = cuda.cupy if args.gpu >= 0 else np
-
-n_epoch = args.epoch   # number of epochs
-n_units = args.unit  # number of units per layer
-batchsize = args.batchsize   # minibatch size
-bprop_len = args.bproplen   # length of truncated BPTT
-grad_clip = args.gradclip    # gradient norm threshold to clip
-
-# Prepare dataset (preliminary download dataset by ./download.py)
-vocab = {}
-
-
-def load_data(filename):
-    global vocab, n_vocab
-    words = open(filename).read().replace('\n', '<eos>').strip().split()
-    dataset = np.ndarray((len(words),), dtype=np.int32)
-    for i, word in enumerate(words):
-        if word not in vocab:
-            vocab[word] = len(vocab)
-        dataset[i] = vocab[word]
-    return dataset
-
-train_data = load_data('ptb.train.txt')
-if args.test:
-    train_data = train_data[:100]
-valid_data = load_data('ptb.valid.txt')
-if args.test:
-    valid_data = valid_data[:100]
-test_data = load_data('ptb.test.txt')
-if args.test:
-    test_data = test_data[:100]
-
-print('#vocab =', len(vocab))
-
-# Prepare RNNLM model, defined in net.py
-lm = net.RNNLM(len(vocab), n_units)
-model = L.Classifier(lm)
-model.compute_accuracy = False  # we only want the perplexity
-for param in model.params():
-    data = param.data
-    data[:] = np.random.uniform(-0.1, 0.1, data.shape)
-if args.gpu >= 0:
-    cuda.get_device(args.gpu).use()
-    model.to_gpu()
-
-# Setup optimizer
-optimizer = optimizers.SGD(lr=1.)
-optimizer.setup(model)
-optimizer.add_hook(chainer.optimizer.GradientClipping(grad_clip))
-
-# Init/Resume
-if args.initmodel:
-    print('Load model from', args.initmodel)
-    serializers.load_npz(args.initmodel, model)
-if args.resume:
-    print('Load optimizer state from', args.resume)
-    serializers.load_npz(args.resume, optimizer)
-
-
-def evaluate(dataset):
-    # Evaluation routine
-    evaluator = model.copy()  # to use different state
-    evaluator.predictor.reset_state()  # initialize state
-
-    sum_log_perp = 0
-    for i in six.moves.range(dataset.size - 1):
-        x = chainer.Variable(xp.asarray(dataset[i:i + 1]), volatile='on')
-        t = chainer.Variable(xp.asarray(dataset[i + 1:i + 2]), volatile='on')
-        loss = evaluator(x, t)
-        sum_log_perp += loss.data
-    return math.exp(float(sum_log_perp) / (dataset.size - 1))
-
-
-# Learning loop
-whole_len = train_data.shape[0]
-jump = whole_len // batchsize
-cur_log_perp = xp.zeros(())
-epoch = 0
-start_at = time.time()
-cur_at = start_at
-accum_loss = 0
-batch_idxs = list(range(batchsize))
-print('going to train {} iterations'.format(jump * n_epoch))
-
-for i in six.moves.range(jump * n_epoch):
-    x = chainer.Variable(xp.asarray(
-        [train_data[(jump * j + i) % whole_len] for j in batch_idxs]))
-    t = chainer.Variable(xp.asarray(
-        [train_data[(jump * j + i + 1) % whole_len] for j in batch_idxs]))
-    loss_i = model(x, t)
-    accum_loss += loss_i
-    cur_log_perp += loss_i.data
-
-    if (i + 1) % bprop_len == 0:  # Run truncated BPTT
-        model.zerograds()
-        accum_loss.backward()
-        accum_loss.unchain_backward()  # truncate
-        accum_loss = 0
-        optimizer.update()
-
-    if (i + 1) % 10000 == 0:
-        now = time.time()
-        throuput = 10000. / (now - cur_at)
-        perp = math.exp(float(cur_log_perp) / 10000)
-        print('iter {} training perplexity: {:.2f} ({:.2f} iters/sec)'.format(
-            i + 1, perp, throuput))
-        cur_at = now
-        cur_log_perp.fill(0)
-
-    if (i + 1) % jump == 0:
-        epoch += 1
-        print('evaluate')
-        now = time.time()
-        perp = evaluate(valid_data)
-        print('epoch {} validation perplexity: {:.2f}'.format(epoch, perp))
-        cur_at += time.time() - now  # skip time of evaluation
-
-        if epoch >= 6:
-            optimizer.lr /= 1.2
-            print('learning rate =', optimizer.lr)
-
-    sys.stdout.flush()
-
-# Evaluate on test dataset
-print('test')
-test_perp = evaluate(test_data)
-print('test perplexity:', test_perp)
-
-# Save the model and the optimizer
-print('save the model')
-serializers.save_npz('rnnlm.model', model)
-print('save the optimizer')
-serializers.save_npz('rnnlm.state', optimizer)
->>>>>>> ccdb9687
+    main()