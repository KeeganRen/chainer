import numpy

from chainer import cuda
from chainer import function
from chainer.utils import type_check


class Concat(function.Function):

    """Concatenate multiple tensors towards specified axis."""

    # concat along the channel dimension by default
    def __init__(self, axis=1):
        self.axis = axis

    def check_type_forward(self, in_types):
        type_check.expect(in_types.size() > 0)
        type_check.expect(in_types[0].ndim >
                          type_check.Variable(self.axis, 'axis'))

        ndim = in_types[0].ndim.eval()
        for i in range(1, in_types.size().eval()):
            type_check.expect(
                in_types[0].dtype == in_types[i].dtype,
                in_types[0].ndim == in_types[i].ndim,
            )
            for d in range(0, ndim):
                if d == self.axis:
                    continue
                type_check.expect(in_types[0].shape[d] == in_types[i].shape[d])

<<<<<<< HEAD
    def check_type_backward(self, in_types, out_types):
        type_check.expect(
            in_types.size() > 0,
            out_types.size() == 1,
        )
        y_type, = out_types

        type_check.expect(y_type.dtype == in_types[0].dtype)
        ndim = in_types[0].ndim.eval()
        concat_size = sum(typ.shape[self.axis] for typ in in_types)
        type_check.expect(concat_size == y_type.shape[self.axis])

        for d in range(0, ndim):
            if d == self.axis:
                continue
            type_check.expect(y_type.shape[d] == in_types[0].shape[d])

    def forward(self, xs):
        xp = cuda.get_array_module(*xs)
        return xp.concatenate(xs, axis=self.axis),
=======
    def forward_cpu(self, xs):
        return numpy.concatenate(xs, axis=self.axis),

    def forward_gpu(self, xs):
        # TODO(beam2d): Unify the process into a single kernel.
        shape = list(xs[0].shape)
        for x in xs[1:]:
            shape[self.axis] += x.shape[self.axis]
        shape = tuple(shape)
        self.shape = shape

        y = cuda.empty(shape, dtype=xs[0].dtype)
        self.cdimy = y.shape[self.axis]
        self.rdim = numpy.prod(shape[self.axis + 1:], dtype=int)

        coffset = 0
        kernel = cuda.elementwise(
            _args, 'COPY(y[idx] = x[i])', 'concat_fwd', preamble=_preamble)
        for x in xs:
            cdimx = x.shape[self.axis]
            kernel(x, y, cdimx, self.cdimy, self.rdim, coffset)
            coffset += cdimx
>>>>>>> 68a70d54

    def backward(self, xs, gy):
        xp = cuda.get_array_module(*xs)
        sizes = numpy.array([x.shape[self.axis] for x in xs[:-1]]).cumsum()
        return xp.split(gy[0], sizes, axis=self.axis)


def concat(xs, axis=1):
    """Concatenates given variables along an axis.

    Args:
        xs (tuple of Variables): Variables to be concatenated.
        axis (int): Axis that the input arrays are concatenated along.

    Returns:
        ~chainer.Variable: Output variable.

    """
    return Concat(axis=axis)(*xs)<|MERGE_RESOLUTION|>--- conflicted
+++ resolved
@@ -29,51 +29,9 @@
                     continue
                 type_check.expect(in_types[0].shape[d] == in_types[i].shape[d])
 
-<<<<<<< HEAD
-    def check_type_backward(self, in_types, out_types):
-        type_check.expect(
-            in_types.size() > 0,
-            out_types.size() == 1,
-        )
-        y_type, = out_types
-
-        type_check.expect(y_type.dtype == in_types[0].dtype)
-        ndim = in_types[0].ndim.eval()
-        concat_size = sum(typ.shape[self.axis] for typ in in_types)
-        type_check.expect(concat_size == y_type.shape[self.axis])
-
-        for d in range(0, ndim):
-            if d == self.axis:
-                continue
-            type_check.expect(y_type.shape[d] == in_types[0].shape[d])
-
     def forward(self, xs):
         xp = cuda.get_array_module(*xs)
         return xp.concatenate(xs, axis=self.axis),
-=======
-    def forward_cpu(self, xs):
-        return numpy.concatenate(xs, axis=self.axis),
-
-    def forward_gpu(self, xs):
-        # TODO(beam2d): Unify the process into a single kernel.
-        shape = list(xs[0].shape)
-        for x in xs[1:]:
-            shape[self.axis] += x.shape[self.axis]
-        shape = tuple(shape)
-        self.shape = shape
-
-        y = cuda.empty(shape, dtype=xs[0].dtype)
-        self.cdimy = y.shape[self.axis]
-        self.rdim = numpy.prod(shape[self.axis + 1:], dtype=int)
-
-        coffset = 0
-        kernel = cuda.elementwise(
-            _args, 'COPY(y[idx] = x[i])', 'concat_fwd', preamble=_preamble)
-        for x in xs:
-            cdimx = x.shape[self.axis]
-            kernel(x, y, cdimx, self.cdimy, self.rdim, coffset)
-            coffset += cdimx
->>>>>>> 68a70d54
 
     def backward(self, xs, gy):
         xp = cuda.get_array_module(*xs)
